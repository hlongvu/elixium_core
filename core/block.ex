defmodule UltraDark.Blockchain.Block do
  alias UltraDark.Blockchain.Block
  alias UltraDark.Utilities
  alias UltraDark.Transaction
  defstruct [
    index: nil,
    hash: nil,
    previous_hash: nil,
    difficulty: nil,
    nonce: 0,
    timestamp: nil,
    merkle_root: nil,
    transactions: []
  ]

  @doc """
    When the first node on the UltraDark network spins up, there won't be any blocks in the chain.
    In order to create a base from which all nodes can agree, we create a block called a genesis block.
    This block has the data structure that a block would have, but has hard-coded values. This block
    never needs to be verified by nodes, as it doesn't contain any actual data. The block mined after the
    genesis block must reference the hash of the genesis block as its previous_hash to be valid
  """
  def initialize do
    %Block{
      index: 0,
      hash: "79644A8F062F1BA9F7A32AF2242C04711A634D42F0628ADA6B985B3D21296EEA",
      difficulty: 6.0,
      timestamp: DateTime.utc_now |> DateTime.to_string,
      transactions: [
        %{
          inputs: [],
          outputs: [%{txoid: "79644A8F062F1BA9F7A32AF2242C04711A634D42F0628ADA6B985B3D21296EEA:0", data: "GENESIS BLOCK", addr: nil, amount: nil}]
        }
      ]
    }
  end

  @doc """
    Takes the previous block as an argument (This is the way we create every block except the genesis block)
  """
  @spec initialize(Block) :: Block
  def initialize(%{index: index, hash: previous_hash}) do
    %Block{
      index: index + 1,
      previous_hash: previous_hash,
      difficulty: 4.0,
      timestamp: DateTime.utc_now |> DateTime.to_string
    }
  end

  @doc """
    The process of mining consists of hashing the index of the block, the hash of the previous block (thus linking the current and previous block),
    the timestamp at which the block was generated, the merkle root of the transactions within the block, and a random nonce. We then check
    to see whether the number represented by the hash is lower than the mining difficulty. If the value of the hash is lower, it is a valid block,
    and we can broadcast the block to other nodes on the network.
  """
  @spec mine(Block) :: Block
  def mine(block) do
    %{index: index, previous_hash: previous_hash, timestamp: timestamp, nonce: nonce, merkle_root: merkle_root} = block

<<<<<<< HEAD
    # I would love to show some sort of hashrate here, but it looks like getting the time with Elixir is incredibly computationally expensive,
    # to the point where mining performance gets HALVED
    IO.write "Block Index: #{index} -- Hash: #{hash} -- Nonce: #{nonce}\r"

    block = %{ block | hash: Utilities.sha3_hashing([Integer.to_string(index), previous_hash,  timestamp, Integer.to_string(nonce)]) }
=======
    block = %{ block | hash: Utilities.sha_base16([Integer.to_string(index), previous_hash, timestamp, Integer.to_string(nonce), merkle_root]) }
>>>>>>> 1d4e26c3

    if hash_beat_target?(block) do
      block
    else
      mine(%{block | nonce: block.nonce + 1})
    end
  end

  @doc """
    Because the hash is a Base16 string, and not an integer, we must first convert the hash to an integer, and afterwards compare it to the target
  """
  @spec hash_beat_target?(Block) :: boolean
  def hash_beat_target?(%{hash: hash, difficulty: difficulty}) do
    { integer_value_of_hash, _ } = Integer.parse(hash, 16)
    integer_value_of_hash < calculate_target(difficulty)
  end

  @doc """
    The target is a number based off of the block difficulty. The higher the block difficulty, the lower the target. When a block is being mined,
    the goal is to find a hash that is lower in numerical value than the target. The maximum target (when the difficulty is 0) is
    115792089237316195423570985008687907853269984665640564039457584007913129639935, which means any hash is valid.
  """
  @spec calculate_target(float) :: number
  def calculate_target(difficulty) do
    (:math.pow(16, 64 - difficulty) |> round) - 1
  end

  @spec calculate_block_reward(number) :: number
  def calculate_block_reward(block_index) do
    100 / :math.pow(2, Integer.floor_div(block_index, 200000))
  end

  def total_block_fees(transactions) do
    transactions |> Enum.reduce(0, fn tx, acc -> acc + Transaction.calculate_fee(tx) end)
  end
end<|MERGE_RESOLUTION|>--- conflicted
+++ resolved
@@ -58,15 +58,9 @@
   def mine(block) do
     %{index: index, previous_hash: previous_hash, timestamp: timestamp, nonce: nonce, merkle_root: merkle_root} = block
 
-<<<<<<< HEAD
-    # I would love to show some sort of hashrate here, but it looks like getting the time with Elixir is incredibly computationally expensive,
-    # to the point where mining performance gets HALVED
-    IO.write "Block Index: #{index} -- Hash: #{hash} -- Nonce: #{nonce}\r"
 
-    block = %{ block | hash: Utilities.sha3_hashing([Integer.to_string(index), previous_hash,  timestamp, Integer.to_string(nonce)]) }
-=======
-    block = %{ block | hash: Utilities.sha_base16([Integer.to_string(index), previous_hash, timestamp, Integer.to_string(nonce), merkle_root]) }
->>>>>>> 1d4e26c3
+    block = %{ block | hash: Utilities.sha3_hash([Integer.to_string(index), previous_hash, timestamp, Integer.to_string(nonce), merkle_root]) }
+
 
     if hash_beat_target?(block) do
       block
