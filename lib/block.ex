--- conflicted
+++ resolved
@@ -32,15 +32,8 @@
   def initialize do
     block = %Block{
       index: 0,
-<<<<<<< HEAD
-      hash: "79644A8F062F1BA9F7A32AF2242C04711A634D42F0628ADA6B985B3D21296EEA",
       difficulty: 3_000_000,
-      timestamp: DateTime.utc_now() |> DateTime.to_unix,
-=======
-      hash: "",
-      difficulty: 5.0,
-      timestamp: DateTime.utc_now() |> DateTime.to_string(),
->>>>>>> 2b87c9de
+      timestamp: DateTime.utc_now() |> DateTime.to_unix(),
       transactions: [
         %{
           inputs: [],
