--- conflicted
+++ resolved
@@ -1,5 +1,5 @@
 defmodule UltraDark.Utilities do
-<<<<<<< HEAD
+
   def sha_base16(input) do
     :sha256
     |> :crypto.hash(input)
@@ -11,9 +11,6 @@
     |> Enum.join()
     |> sha3_base16()
   end
-=======
-  def sha_base16(input), do: :crypto.hash(:sha256, input) |> Base.encode16
->>>>>>> 0f22dec2
 
   # Concatintes the list items together to a string, hashes the block header with  keccak sha3 algorithm, return the encoded string
   def sha3_base16(input) do
