defmodule UltraDark.Transaction do
  alias UltraDark.Transaction
  alias UltraDark.Utilities
<<<<<<< HEAD
  defstruct [
    id: nil,
    inputs: [],
    outputs: [],
    fee: 0,
    data: nil,
    designations: [],
    timestamp: nil,
    txtype: "P2PK" # Most transactions will be pay-to-public-key
  ]
=======
  alias Decimal, as: D
>>>>>>> d7859f09

  defstruct id: nil,
            inputs: [],
            outputs: [],
            fee: 0,
            designations: [],
            timestamp: nil,
            # Most transactions will be pay-to-public-key
            txtype: "P2PK"

  @spec calculate_outputs(Transaction) :: %{outputs: list, fee: Decimal}
  def calculate_outputs(transaction) do
    %{designations: designations} = transaction

    fee = calculate_fee(transaction)

    outputs =
      designations
      |> Enum.with_index()
      |> Enum.map(fn {designation, idx} ->
        %{
          txoid: "#{transaction.id}:#{idx}",
          addr: designation[:addr],
          amount: designation[:amount]
        }
      end)

    %{outputs: outputs, fee: fee}
  end

  @doc """
    Each transaction consists of multiple inputs and outputs. Inputs to any particular transaction are just outputs
    from other transactions. This is called the UTXO model. In order to efficiently represent the UTXOs within the transaction,
    we can calculate the merkle root of the inputs of the transaction.
  """
  @spec calculate_hash(Transaction) :: String.t()
  def calculate_hash(transaction) do
    transaction.inputs
    |> Enum.map(& &1[:txoid])
    |> Utilities.calculate_merkle_root()
  end

  @doc """
    In order for a block to be considered valid, it must have a coinbase as the FIRST transaction in the block.
    This coinbase has a single output, designated to the address of the miner, and the output amount is
    the block reward plus any transaction fees from within the transaction
  """

  @spec generate_coinbase(Decimal, String.t) :: Transaction
  def generate_coinbase(amount, miner_address) do
    timestamp = DateTime.utc_now() |> DateTime.to_string()
    txid = Utilities.sha_base16(miner_address <> timestamp)

    %Transaction{
      id: txid,
      txtype: "COINBASE",
      timestamp: timestamp,
      outputs: [
        %{txoid: "#{txid}:0", addr: miner_address, amount: amount}
      ]
    }
  end

  @spec sum_inputs(list) :: Decimal
  def sum_inputs(inputs) do
    Enum.reduce(inputs, D.new(0), fn (%{amount: amount}, acc) -> D.add(amount, acc) end)
  end

  @spec calculate_fee(Transaction) :: Decimal
  def calculate_fee(transaction) do
    D.sub(sum_inputs(transaction.inputs), sum_inputs(transaction.designations))
  end
end<|MERGE_RESOLUTION|>--- conflicted
+++ resolved
@@ -1,29 +1,16 @@
 defmodule UltraDark.Transaction do
   alias UltraDark.Transaction
   alias UltraDark.Utilities
-<<<<<<< HEAD
-  defstruct [
-    id: nil,
-    inputs: [],
-    outputs: [],
-    fee: 0,
-    data: nil,
-    designations: [],
-    timestamp: nil,
-    txtype: "P2PK" # Most transactions will be pay-to-public-key
-  ]
-=======
   alias Decimal, as: D
->>>>>>> d7859f09
 
   defstruct id: nil,
-            inputs: [],
-            outputs: [],
-            fee: 0,
-            designations: [],
-            timestamp: nil,
-            # Most transactions will be pay-to-public-key
-            txtype: "P2PK"
+        inputs: [],
+        outputs: [],
+        fee: 0,
+        designations: [],
+        timestamp: nil,
+        # Most transactions will be pay-to-public-key
+        txtype: "P2PK"
 
   @spec calculate_outputs(Transaction) :: %{outputs: list, fee: Decimal}
   def calculate_outputs(transaction) do
