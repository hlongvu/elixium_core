--- conflicted
+++ resolved
@@ -1,7 +1,7 @@
 defmodule UltraDark.Transaction do
   alias UltraDark.Transaction
   alias UltraDark.Utilities
-<<<<<<< HEAD
+  alias Decimal, as: D
 
   defstruct id: nil,
             inputs: [],
@@ -11,19 +11,6 @@
             timestamp: nil,
             # Most transactions will be pay-to-public-key
             txtype: "P2PK"
-=======
-  alias Decimal, as: D
-
-  defstruct [
-    id: nil,
-    inputs: [],
-    outputs: [],
-    fee: D.new(0),
-    designations: [],
-    timestamp: nil,
-    txtype: "P2PK" # Most transactions will be pay-to-public-key
-  ]
->>>>>>> 0f22dec2
 
   @spec calculate_outputs(Transaction) :: %{outputs: list, fee: Decimal}
   def calculate_outputs(transaction) do
@@ -62,11 +49,8 @@
     This coinbase has a single output, designated to the address of the miner, and the output amount is
     the block reward plus any transaction fees from within the transaction
   """
-<<<<<<< HEAD
-  @spec generate_coinbase(float, String.t()) :: Transaction
-=======
+
   @spec generate_coinbase(Decimal, String.t) :: Transaction
->>>>>>> 0f22dec2
   def generate_coinbase(amount, miner_address) do
     timestamp = DateTime.utc_now() |> DateTime.to_string()
     txid = Utilities.sha_base16(miner_address <> timestamp)
@@ -83,11 +67,7 @@
 
   @spec sum_inputs(list) :: Decimal
   def sum_inputs(inputs) do
-<<<<<<< HEAD
-    Enum.reduce(inputs, 0, fn %{amount: amount}, acc -> amount + acc end)
-=======
     Enum.reduce(inputs, D.new(0), fn (%{amount: amount}, acc) -> D.add(amount, acc) end)
->>>>>>> 0f22dec2
   end
 
   @spec calculate_fee(Transaction) :: Decimal
