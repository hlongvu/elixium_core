defmodule UltraDark.Validator do
  alias UltraDark.Blockchain.Block
  alias UltraDark.Utilities
  alias UltraDark.KeyPair
  alias Decimal, as: D

  @moduledoc """
    Responsible for implementing the consensus rules to all blocks and transactions
  """

  @doc """
    A block is considered valid if the index is greater than the index of the previous block,
    the previous_hash is equal to the hash of the previous block, and the hash of the block,
    when recalculated, is the same as what the listed block hash is
  """
  @spec is_block_valid?(Block, list, number) :: :ok | {:error, any}
  def is_block_valid?(block, chain, difficulty) do
    last_block = List.first(chain)

    with :ok <- valid_index(block.index, last_block.index),
       :ok <- valid_prev_hash?(block.previous_hash, last_block.hash),
       :ok <- valid_hash?(block),
       :ok <- valid_coinbase?(block),
       :ok <- valid_transactions?(block),
       :ok <- valid_difficulty?(block, difficulty)
    do :ok
    else
      err -> err
    end
  end

  @spec valid_index(number, number) :: :ok | {:error, {:invalid_index, number, number}}
  defp valid_index(index, prev_index) when index > prev_index, do: :ok
<<<<<<< HEAD
  defp valid_index(index, prev_index) when index <= prev_index, do: {:error, "Block has invalid index"}
=======

  defp valid_index(index, prev_index) when index <= prev_index,
    do: {:error, {:invalid_index, prev_index, index}}
>>>>>>> 88f03081

  @spec valid_prev_hash?(String.t(), String.t()) ::
          :ok | {:error, {:wrong_hash, {:doesnt_match_last, String.t(), String.t()}}}
  defp valid_prev_hash?(prev_hash, last_block_hash) when prev_hash == last_block_hash, do: :ok

  defp valid_prev_hash?(prev_hash, last_block_hash) when prev_hash != last_block_hash,
    do: {:error, {:wrong_hash, {:doesnt_match_last, prev_hash, last_block_hash}}}

  @spec valid_hash?(Block) :: :ok | {:error, {:wrong_hash, {:too_high, String.t(), number}}}
  defp valid_hash?(%{
         index: index,
         previous_hash: previous_hash,
         timestamp: timestamp,
         nonce: nonce,
         hash: hash,
         merkle_root: merkle_root,
         difficulty: difficulty
       }) do
    with :ok <- compare_hash({index, previous_hash, timestamp, nonce, merkle_root}, hash),
         :ok <- fn ->
           if Block.hash_beat_target?(%{hash: hash, difficulty: difficulty}),
             do: :ok,
             else: {:error, {:wrong_hash, {:too_high, hash, difficulty}}}
         end do
      :ok
    else
      err -> err
    end
  end

  @spec compare_hash({number, String.t(), String.t(), number, String.t()}, String.t()) ::
          :ok | {:error, {:wrong_hash, {:doesnt_match_provided, String.t(), String.t()}}}
  defp compare_hash({index, previous_hash, timestamp, nonce, merkle_root}, hash) do
<<<<<<< HEAD
    if Utilities.sha3_base16([
      Integer.to_string(index),
      previous_hash,
      timestamp,
      Integer.to_string(nonce),
      merkle_root
    ]) == hash,
    do: :ok,
    else: {:error, "Computed hash doesnt match privided hash"}
  end

  defp check_hash_beat_target(hash, difficulty) do
    if Block.hash_beat_target?(%{hash: hash, difficulty: difficulty}),
    do: :ok,
    else: {:error, "Hash did not beat target"}
  end

  @spec valid_coinbase?(Block) :: :ok | {:error, String.t()}
  def valid_coinbase?(%{transactions: transactions, index: block_index}) do
    coinbase = List.first(transactions)

    with :ok <- (&if(&1 != nil, do: :ok, else: {:error, "Block has no coinbase"})).(coinbase),
       :ok <- is_coinbase?(coinbase),
       :ok <- appropriate_coinbase_output?(transactions, block_index)
    do :ok
=======
    computed =
      [Integer.to_string(index), previous_hash, timestamp, Integer.to_string(nonce), merkle_root]
      |> Utilities.sha3_base16()

    if computed == hash do
      :ok
    else
      {:error, {:wrong_hash, {:doesnt_match_provided, computed, hash}}}
    end
  end

  @spec valid_coinbase?(Block) :: :ok | {:error, :no_coinbase}
  def valid_coinbase?(%{transactions: transactions, index: block_index}) do
    coinbase = List.first(transactions)

    with :ok <- (&if(&1 != nil, do: :ok, else: {:error, :no_coinbase})).(coinbase),
         :ok <- is_coinbase?(coinbase),
         :ok <- appropriate_coinbase_output?(transactions, block_index) do
      :ok
>>>>>>> 88f03081
    else
      err -> err
    end
  end

  @spec valid_transaction?(Transaction) :: boolean
  def valid_transaction?(%{inputs: inputs}) do
    inputs
    |> Enum.map(fn input ->
      case {Base.decode16(input.addr), Base.decode16(input.signature)} do
        {{:ok, pub}, {:ok, sig}} -> KeyPair.verify_signature(pub, sig, input.txoid)
        _ -> false
      end
    end)
    |> Enum.all?(&(&1 == true))
  end

  @spec valid_transactions?(Block) :: :ok | {:error, :invalid_inputs}
  def valid_transactions?(%{transactions: transactions}) do
<<<<<<< HEAD
    if Enum.all?(transactions, &valid_transaction?(&1)),
    do: :ok,
    else: {:error, "Transaction contains invalid input(s)"}
=======
    if Enum.all?(transactions, &valid_transaction?(&1)), do: :ok, else: {:error, :invalid_inputs}
>>>>>>> 88f03081
  end

  @spec is_coinbase?(Transaction) :: :ok | {:error, {:not_coinbase, String.t()}}
  defp is_coinbase?(tx) do
<<<<<<< HEAD
    if tx.txtype == "COINBASE",
    do: :ok,
    else: {:error, "Transaction 1 of block is not of txtype COINBASE"}
=======
    if tx.txtype == "COINBASE", do: :ok, else: {:error, {:not_coinbase, tx.txtype}}
>>>>>>> 88f03081
  end

  @spec appropriate_coinbase_output?(list, number) :: :ok | {:error, :invalid_coinbase}
  defp appropriate_coinbase_output?([coinbase | transactions], block_index) do
    total_fees = Block.total_block_fees(transactions)
    reward = Block.calculate_block_reward(block_index)
    amount = List.first(coinbase.outputs).amount

<<<<<<< HEAD
    if D.equal?(D.add(total_fees, reward), amount), do: :ok, else: {:error, "Coinbase output is invalid"}
=======
    if D.equal?(D.add(total_fees, reward), amount) do
      :ok
    else
      {:error, {:invalid_coinbase, total_fees, reward, amount}}
    end
>>>>>>> 88f03081
  end

  @spec valid_difficulty?(Block, number) :: :ok | {:error, {:invalid_difficulty, number, number}}
  def valid_difficulty?(%{difficulty: difficulty}, diff) do
<<<<<<< HEAD
    if difficulty == diff,
    do: :ok,
    else: {:error, "Invalid difficulty. Got #{difficulty}, want #{diff}"}
=======
    if difficulty == diff, do: :ok, else: {:error, {:invalid_difficulty, difficulty, diff}}
>>>>>>> 88f03081
  end
end<|MERGE_RESOLUTION|>--- conflicted
+++ resolved
@@ -31,13 +31,9 @@
 
   @spec valid_index(number, number) :: :ok | {:error, {:invalid_index, number, number}}
   defp valid_index(index, prev_index) when index > prev_index, do: :ok
-<<<<<<< HEAD
-  defp valid_index(index, prev_index) when index <= prev_index, do: {:error, "Block has invalid index"}
-=======
 
   defp valid_index(index, prev_index) when index <= prev_index,
     do: {:error, {:invalid_index, prev_index, index}}
->>>>>>> 88f03081
 
   @spec valid_prev_hash?(String.t(), String.t()) ::
           :ok | {:error, {:wrong_hash, {:doesnt_match_last, String.t(), String.t()}}}
@@ -71,33 +67,6 @@
   @spec compare_hash({number, String.t(), String.t(), number, String.t()}, String.t()) ::
           :ok | {:error, {:wrong_hash, {:doesnt_match_provided, String.t(), String.t()}}}
   defp compare_hash({index, previous_hash, timestamp, nonce, merkle_root}, hash) do
-<<<<<<< HEAD
-    if Utilities.sha3_base16([
-      Integer.to_string(index),
-      previous_hash,
-      timestamp,
-      Integer.to_string(nonce),
-      merkle_root
-    ]) == hash,
-    do: :ok,
-    else: {:error, "Computed hash doesnt match privided hash"}
-  end
-
-  defp check_hash_beat_target(hash, difficulty) do
-    if Block.hash_beat_target?(%{hash: hash, difficulty: difficulty}),
-    do: :ok,
-    else: {:error, "Hash did not beat target"}
-  end
-
-  @spec valid_coinbase?(Block) :: :ok | {:error, String.t()}
-  def valid_coinbase?(%{transactions: transactions, index: block_index}) do
-    coinbase = List.first(transactions)
-
-    with :ok <- (&if(&1 != nil, do: :ok, else: {:error, "Block has no coinbase"})).(coinbase),
-       :ok <- is_coinbase?(coinbase),
-       :ok <- appropriate_coinbase_output?(transactions, block_index)
-    do :ok
-=======
     computed =
       [Integer.to_string(index), previous_hash, timestamp, Integer.to_string(nonce), merkle_root]
       |> Utilities.sha3_base16()
@@ -117,7 +86,6 @@
          :ok <- is_coinbase?(coinbase),
          :ok <- appropriate_coinbase_output?(transactions, block_index) do
       :ok
->>>>>>> 88f03081
     else
       err -> err
     end
@@ -137,24 +105,12 @@
 
   @spec valid_transactions?(Block) :: :ok | {:error, :invalid_inputs}
   def valid_transactions?(%{transactions: transactions}) do
-<<<<<<< HEAD
-    if Enum.all?(transactions, &valid_transaction?(&1)),
-    do: :ok,
-    else: {:error, "Transaction contains invalid input(s)"}
-=======
     if Enum.all?(transactions, &valid_transaction?(&1)), do: :ok, else: {:error, :invalid_inputs}
->>>>>>> 88f03081
   end
 
   @spec is_coinbase?(Transaction) :: :ok | {:error, {:not_coinbase, String.t()}}
   defp is_coinbase?(tx) do
-<<<<<<< HEAD
-    if tx.txtype == "COINBASE",
-    do: :ok,
-    else: {:error, "Transaction 1 of block is not of txtype COINBASE"}
-=======
     if tx.txtype == "COINBASE", do: :ok, else: {:error, {:not_coinbase, tx.txtype}}
->>>>>>> 88f03081
   end
 
   @spec appropriate_coinbase_output?(list, number) :: :ok | {:error, :invalid_coinbase}
@@ -163,25 +119,15 @@
     reward = Block.calculate_block_reward(block_index)
     amount = List.first(coinbase.outputs).amount
 
-<<<<<<< HEAD
-    if D.equal?(D.add(total_fees, reward), amount), do: :ok, else: {:error, "Coinbase output is invalid"}
-=======
     if D.equal?(D.add(total_fees, reward), amount) do
       :ok
     else
       {:error, {:invalid_coinbase, total_fees, reward, amount}}
     end
->>>>>>> 88f03081
   end
 
   @spec valid_difficulty?(Block, number) :: :ok | {:error, {:invalid_difficulty, number, number}}
   def valid_difficulty?(%{difficulty: difficulty}, diff) do
-<<<<<<< HEAD
-    if difficulty == diff,
-    do: :ok,
-    else: {:error, "Invalid difficulty. Got #{difficulty}, want #{diff}"}
-=======
     if difficulty == diff, do: :ok, else: {:error, {:invalid_difficulty, difficulty, diff}}
->>>>>>> 88f03081
   end
 end