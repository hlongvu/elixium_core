defmodule Elixium.Validator do
  alias Elixium.Block
  alias Elixium.Utilities
  alias Elixium.KeyPair
  alias Elixium.Store.Ledger
  alias Elixium.Store.Utxo
  alias Decimal, as: D

  @moduledoc """
    Responsible for implementing the consensus rules to all blocks and transactions
  """

  @doc """
    A block is considered valid if the index is greater than the index of the previous block,
    the previous_hash is equal to the hash of the previous block, and the hash of the block,
    when recalculated, is the same as what the listed block hash is
  """
  @spec is_block_valid?(Block, number) :: :ok | {:error, any}
  def is_block_valid?(block, difficulty, last_block \\ Ledger.last_block(), pool_check \\ &Utxo.in_pool?/1) do
<<<<<<< HEAD
    if :binary.decode_unsigned(block.index) == 0 do
      valid_hash?(block, difficulty)
=======
    with :ok <- valid_index(block.index, last_block.index),
         :ok <- valid_prev_hash?(block.previous_hash, last_block.hash),
         :ok <- valid_hash?(block, difficulty),
         :ok <- valid_coinbase?(block),
         :ok <- valid_transactions?(block, pool_check),
         :ok <- valid_timetamp?(block) do
      :ok
>>>>>>> 84b187b7
    else
      with :ok <- valid_index(block.index, last_block.index),
           :ok <- valid_prev_hash?(block.previous_hash, last_block.hash),
           :ok <- valid_hash?(block, difficulty),
           :ok <- valid_coinbase?(block),
           :ok <- valid_transactions?(block, pool_check) do
        :ok
      else
        err -> err
      end
    end
  end



  @spec valid_index(number, number) :: :ok | {:error, {:invalid_index, number, number}}
  defp valid_index(index, prev_index) when index > prev_index, do: :ok
  defp valid_index(idx, prev), do: {:error, {:invalid_index, prev, idx}}

  @spec valid_prev_hash?(String.t(), String.t()) :: :ok | {:error, {:wrong_hash, {:doesnt_match_last, String.t(), String.t()}}}
  defp valid_prev_hash?(prev_hash, last_block_hash) when prev_hash == last_block_hash, do: :ok
  defp valid_prev_hash?(phash, lbhash), do: {:error, {:wrong_hash, {:doesnt_match_last, phash, lbhash}}}

  @spec valid_hash?(Block, number) :: :ok | {:error, {:wrong_hash, {:too_high, String.t(), number}}}
  defp valid_hash?(b, difficulty) do
    with :ok <- compare_hash(b, b.hash),
         :ok <- beat_target?(b.hash, b.difficulty) do
      :ok
    else
      err -> err
    end
  end

  defp beat_target?(hash, difficulty) do
    if Block.hash_beat_target?(%{hash: hash, difficulty: difficulty}) do
      :ok
    else
      {:error, {:wrong_hash, {:too_high, hash, difficulty}}}
    end
  end

  @spec compare_hash(Block, String.t()) :: :ok | {:error, {:wrong_hash, {:doesnt_match_provided, String.t(), String.t()}}}
  defp compare_hash(block, hash) do
    computed = Block.calculate_block_hash(block)

    if computed == hash do
      :ok
    else
      {:error, {:wrong_hash, {:doesnt_match_provided, computed, hash}}}
    end
  end

  @spec valid_coinbase?(Block) :: :ok | {:error, :no_coinbase}
  def valid_coinbase?(%{transactions: transactions, index: block_index}) do
    coinbase = hd(transactions)

    with :ok <- coinbase_exist?(coinbase),
         :ok <- is_coinbase?(coinbase),
         :ok <- appropriate_coinbase_output?(transactions, block_index) do
      :ok
    else
      err -> err
    end
  end

  def coinbase_exist?(nil), do: {:error, :no_coinbase}
  def coinbase_exist?(_coinbase), do: :ok

  @doc """
    Checks if a transaction is valid. A transaction is considered valid if
    1) all of its inputs are currently in our UTXO pool and 2) all of its inputs
    have a valid signature, signed by the owner of the private key associated to
    the input (the addr). pool_check is a function which tests whether or not a
    given input is in a pool (this is mostly used in the case of a fork), and
    this function must return a boolean.
  """
  @spec valid_transaction?(Transaction, function) :: boolean
  def valid_transaction?(%{inputs: inputs}, pool_check \\ &Utxo.in_pool?/1) do
    inputs
    |> Enum.map(fn input ->
      # Ensure that this input is in our UTXO pool
      if pool_check.(input) do
        {:ok, pub} = Base.decode16(input.addr)
        {:ok, sig} = Base.decode16(input.signature)
        # Check if this UTXO has a valid signature
        KeyPair.verify_signature(pub, sig, input.txoid)
      else
        false
      end
    end)
    |> Enum.all?()
  end

  @spec valid_transactions?(Block, function) :: :ok | {:error, :invalid_inputs}
  def valid_transactions?(%{transactions: transactions}, pool_check \\ &Utxo.in_pool?/1) do
    if Enum.all?(transactions, &valid_transaction?(&1, pool_check)), do: :ok, else: {:error, :invalid_inputs}
  end

  @spec is_coinbase?(Transaction) :: :ok | {:error, {:not_coinbase, String.t()}}
  defp is_coinbase?(%{txtype: "COINBASE"}), do: :ok
  defp is_coinbase?(tx), do: {:error, {:not_coinbase, tx.txtype}}

  @spec appropriate_coinbase_output?(list, number) :: :ok | {:error, :invalid_coinbase}
  defp appropriate_coinbase_output?([coinbase | transactions], block_index) do
    total_fees = Block.total_block_fees(transactions)

    reward =
      block_index
      |> :binary.decode_unsigned()
      |> Block.calculate_block_reward()

    amount = hd(coinbase.outputs).amount

    if D.equal?(D.add(total_fees, reward), amount) do
      :ok
    else
      {:error, {:invalid_coinbase, total_fees, reward, amount}}
    end
  end

  @spec valid_timetamp?(Block) :: :ok | {:error, :timestamp_too_high}
  defp valid_timetamp?(%{timestamp: timestamp}) do
    ftl = Application.get_env(:elixium_core, :future_time_limit)

    current_time =
      DateTime.utc_now()
      |> DateTime.to_unix()

    if timestamp < current_time + ftl, do: :ok, else: {:error, :timestamp_too_high}
  end
end<|MERGE_RESOLUTION|>--- conflicted
+++ resolved
@@ -17,18 +17,8 @@
   """
   @spec is_block_valid?(Block, number) :: :ok | {:error, any}
   def is_block_valid?(block, difficulty, last_block \\ Ledger.last_block(), pool_check \\ &Utxo.in_pool?/1) do
-<<<<<<< HEAD
     if :binary.decode_unsigned(block.index) == 0 do
       valid_hash?(block, difficulty)
-=======
-    with :ok <- valid_index(block.index, last_block.index),
-         :ok <- valid_prev_hash?(block.previous_hash, last_block.hash),
-         :ok <- valid_hash?(block, difficulty),
-         :ok <- valid_coinbase?(block),
-         :ok <- valid_transactions?(block, pool_check),
-         :ok <- valid_timetamp?(block) do
-      :ok
->>>>>>> 84b187b7
     else
       with :ok <- valid_index(block.index, last_block.index),
            :ok <- valid_prev_hash?(block.previous_hash, last_block.hash),
