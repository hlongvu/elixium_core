defmodule UltraDark.Validator do
  alias UltraDark.{Blockchain.Block, Utilities, KeyPair}
  alias Decimal, as: D

  @moduledoc """
    Responsible for implementing the consensus rules to all blocks and transactions
  """

  @doc """
    A block is considered valid if the index is greater than the index of the previous block,
    the previous_hash is equal to the hash of the previous block, and the hash of the block,
    when recalculated, is the same as what the listed block hash is
  """
  @spec is_block_valid?(Block, list, number) :: :ok | {:error, any}
  def is_block_valid?(block, chain, difficulty) do
    last_block = List.first(chain)

    with :ok <- valid_index(block.index, last_block.index),
<<<<<<< HEAD
       :ok <- valid_prev_hash?(block.previous_hash, last_block.hash),
       :ok <- valid_hash?(block),
       :ok <- valid_coinbase?(block),
       :ok <- valid_transactions?(block),
       :ok <- valid_difficulty?(block, difficulty)
    do :ok
=======
         :ok <- valid_prev_hash?(block.previous_hash, last_block.hash),
         :ok <- valid_hash?(block),
         :ok <- valid_coinbase?(block),
         :ok <- valid_transactions?(block),
         :ok <- valid_difficulty?(block, difficulty) do
      :ok
>>>>>>> e4849d09
    else
      err -> err
    end
  end

  @spec valid_index(number, number) :: :ok | {:error, {:invalid_index, number, number}}
  defp valid_index(index, prev_index) when index > prev_index, do: :ok

  defp valid_index(index, prev_index) when index <= prev_index,
    do: {:error, {:invalid_index, prev_index, index}}

  @spec valid_prev_hash?(String.t(), String.t()) ::
          :ok | {:error, {:wrong_hash, {:doesnt_match_last, String.t(), String.t()}}}
  defp valid_prev_hash?(prev_hash, last_block_hash) when prev_hash == last_block_hash, do: :ok

  defp valid_prev_hash?(prev_hash, last_block_hash) when prev_hash != last_block_hash,
    do: {:error, {:wrong_hash, {:doesnt_match_last, prev_hash, last_block_hash}}}

  @spec valid_hash?(Block) :: :ok | {:error, {:wrong_hash, {:too_high, String.t(), number}}}
  defp valid_hash?(%{
         index: index,
         previous_hash: previous_hash,
         timestamp: timestamp,
         nonce: nonce,
         hash: hash,
         merkle_root: merkle_root,
         difficulty: difficulty
       }) do
    with :ok <- compare_hash({index, previous_hash, timestamp, nonce, merkle_root}, hash),
         :ok <- fn ->
           if Block.hash_beat_target?(%{hash: hash, difficulty: difficulty}),
             do: :ok,
             else: {:error, {:wrong_hash, {:too_high, hash, difficulty}}}
         end do
      :ok
    else
      err -> err
    end
  end

  @spec compare_hash({number, String.t(), String.t(), number, String.t()}, String.t()) ::
          :ok | {:error, {:wrong_hash, {:doesnt_match_provided, String.t(), String.t()}}}
  defp compare_hash({index, previous_hash, timestamp, nonce, merkle_root}, hash) do
    computed =
      [Integer.to_string(index), previous_hash, timestamp, Integer.to_string(nonce), merkle_root]
      |> Utilities.sha3_base16()

    if computed == hash do
      :ok
    else
      {:error, {:wrong_hash, {:doesnt_match_provided, computed, hash}}}
    end
  end

  @spec valid_coinbase?(Block) :: :ok | {:error, :no_coinbase}
  def valid_coinbase?(%{transactions: transactions, index: block_index}) do
    coinbase = List.first(transactions)

    with :ok <- (&if(&1 != nil, do: :ok, else: {:error, :no_coinbase})).(coinbase),
         :ok <- is_coinbase?(coinbase),
         :ok <- appropriate_coinbase_output?(transactions, block_index) do
      :ok
    else
      err -> err
    end
  end

  @spec valid_transaction?(Transaction) :: boolean
  def valid_transaction?(%{inputs: inputs}) do
    inputs
    |> Enum.map(fn input ->
      case {Base.decode16(input.addr), Base.decode16(input.signature)} do
        {{:ok, pub}, {:ok, sig}} -> KeyPair.verify_signature(pub, sig, input.txoid)
        _ -> false
      end
    end)
    |> Enum.all?(&(&1 == true))
  end

  @spec valid_transactions?(Block) :: :ok | {:error, :invalid_inputs}
  def valid_transactions?(%{transactions: transactions}) do
    if Enum.all?(transactions, &valid_transaction?(&1)), do: :ok, else: {:error, :invalid_inputs}
  end

  @spec is_coinbase?(Transaction) :: :ok | {:error, {:not_coinbase, String.t()}}
  defp is_coinbase?(tx) do
    if tx.txtype == "COINBASE", do: :ok, else: {:error, {:not_coinbase, tx.txtype}}
  end

  @spec appropriate_coinbase_output?(list, number) :: :ok | {:error, :invalid_coinbase}
  defp appropriate_coinbase_output?([coinbase | transactions], block_index) do
    total_fees = Block.total_block_fees(transactions)
    reward = Block.calculate_block_reward(block_index)
    amount = List.first(coinbase.outputs).amount

    if D.equal?(D.add(total_fees, reward), amount) do
      :ok
    else
      {:error, {:invalid_coinbase, total_fees, reward, amount}}
    end
  end

  @spec valid_difficulty?(Block, number) :: :ok | {:error, {:invalid_difficulty, number, number}}
  def valid_difficulty?(%{difficulty: difficulty}, diff) do
    if difficulty == diff, do: :ok, else: {:error, {:invalid_difficulty, difficulty, diff}}
  end
end<|MERGE_RESOLUTION|>--- conflicted
+++ resolved
@@ -16,21 +16,12 @@
     last_block = List.first(chain)
 
     with :ok <- valid_index(block.index, last_block.index),
-<<<<<<< HEAD
-       :ok <- valid_prev_hash?(block.previous_hash, last_block.hash),
-       :ok <- valid_hash?(block),
-       :ok <- valid_coinbase?(block),
-       :ok <- valid_transactions?(block),
-       :ok <- valid_difficulty?(block, difficulty)
-    do :ok
-=======
          :ok <- valid_prev_hash?(block.previous_hash, last_block.hash),
          :ok <- valid_hash?(block),
          :ok <- valid_coinbase?(block),
          :ok <- valid_transactions?(block),
          :ok <- valid_difficulty?(block, difficulty) do
       :ok
->>>>>>> e4849d09
     else
       err -> err
     end
