defmodule UltraDark.Validator do
  alias UltraDark.Blockchain.Block
  alias UltraDark.Utilities
  alias UltraDark.KeyPair
  alias Decimal, as: D

  @moduledoc """
    Responsible for implementing the consensus rules to all blocks and transactions
  """

  @doc """
    A block is considered valid if the index is greater than the index of the previous block,
    the previous_hash is equal to the hash of the previous block, and the hash of the block,
    when recalculated, is the same as what the listed block hash is
  """
<<<<<<< HEAD
  @spec is_block_valid?(Block, list, number) :: :ok | {:error, any}
=======
  @spec is_block_valid?(Block, list, number) :: :ok | {:error, String.t()}
>>>>>>> d7859f09
  def is_block_valid?(block, chain, difficulty) do
    last_block = List.first(chain)

    with :ok <- valid_index(block.index, last_block.index),
<<<<<<< HEAD
         :ok <- valid_prev_hash(block.previous_hash, last_block.hash),
         :ok <- valid_hash(block),
         :ok <- valid_coinbase?(block),
         :ok <- valid_transactions?(block),
         :ok <- valid_difficulty?(block, difficulty) do
      :ok
    else
      err -> err
=======
       :ok <- valid_prev_hash?(block.previous_hash, last_block.hash),
       :ok <- valid_hash?(block),
       :ok <- valid_coinbase?(block),
  	   :ok <- valid_transactions?(block),
  	   :ok <- valid_difficulty?(block, difficulty)
    do :ok
    else err -> err
>>>>>>> d7859f09
    end
  end

  @spec valid_index(number, number) :: :ok | {:error, {:invalid_index, number, number}}
  defp valid_index(index, prev_index) when index > prev_index, do: :ok

  defp valid_index(index, prev_index) when index <= prev_index,
<<<<<<< HEAD
    do: {:error, {:invalid_index, prev_index, index}}

  @spec valid_prev_hash(String.t(), String.t()) ::
          :ok | {:error, {:wrong_hash, {:doesnt_match_last, String.t(), String.t()}}}
  defp valid_prev_hash(prev_hash, last_block_hash) when prev_hash == last_block_hash, do: :ok

  defp valid_prev_hash(prev_hash, last_block_hash) when prev_hash != last_block_hash,
    do: {:error, {:wrong_hash, {:doesnt_match_last, prev_hash, last_block_hash}}}

  @spec valid_hash(Block) :: :ok | {:error, {:wrong_hash, {:too_high, String.t(), number}}}
  defp valid_hash(%{
         index: index,
         previous_hash: previous_hash,
         timestamp: timestamp,
         nonce: nonce,
         hash: hash,
         merkle_root: merkle_root,
         difficulty: difficulty
       }) do
    with :ok <- compare_hash({index, previous_hash, timestamp, nonce, merkle_root}, hash),
         :ok <- fn ->
           if Block.hash_beat_target?(%{hash: hash, difficulty: difficulty}),
             do: :ok,
             else: {:error, {:wrong_hash, {:too_high, hash, difficulty}}}
         end do
      :ok
    else
      err -> err
    end
=======
    do: {:error, "Block has invalid index"}

  defp valid_prev_hash?(prev_hash, last_block_hash) when prev_hash == last_block_hash, do: :ok
  defp valid_prev_hash?(prev_hash, last_block_hash) when prev_hash != last_block_hash, do: {:error, "Blocks prev_hash is not equal to the last block's hash"}

  defp valid_hash?(%{index: index, previous_hash: previous_hash, timestamp: timestamp, nonce: nonce, hash: hash, merkle_root: merkle_root, difficulty: difficulty}) do
    with :ok <- compare_hash({index, previous_hash, timestamp, nonce, merkle_root}, hash),
       :ok <- check_hash_beat_target(hash, difficulty)
    do :ok
	  else err -> err
	  end
>>>>>>> d7859f09
  end

  @spec compare_hash({number, String.t(), String.t(), number, String.t()}, String.t()) ::
          :ok | {:error, {:wrong_hash, {:doesnt_match_provided, String.t(), String.t()}}}
  defp compare_hash({index, previous_hash, timestamp, nonce, merkle_root}, hash) do
<<<<<<< HEAD
    computed =
      [Integer.to_string(index), previous_hash, timestamp, Integer.to_string(nonce), merkle_root]
      |> Utilities.sha3_base16()

    if computed == hash do
      :ok
    else
      {:error, {:wrong_hash, {:doesnt_match_provided, computed, hash}}}
    end
=======
    if Utilities.sha3_base16([
         Integer.to_string(index),
         previous_hash,
         timestamp,
         Integer.to_string(nonce),
         merkle_root
       ]) == hash,
       do: :ok,
       else: {:error, "Computed hash doesnt match privided hash"}
  end

  defp check_hash_beat_target(hash, difficulty) do
    if Block.hash_beat_target?(%{hash: hash, difficulty: difficulty}), do: :ok, else: {:error, "Hash did not beat target"}
>>>>>>> d7859f09
  end

  @spec valid_coinbase?(Block) :: :ok | {:error, :no_coinbase}
  def valid_coinbase?(%{transactions: transactions, index: block_index}) do
    coinbase = List.first(transactions)

<<<<<<< HEAD
    with :ok <- (&if(&1 != nil, do: :ok, else: {:error, :no_coinbase})).(coinbase),
=======
    with :ok <- (&if(&1 != nil, do: :ok, else: {:error, "Block has no coinbase"})).(coinbase),
>>>>>>> d7859f09
         :ok <- is_coinbase?(coinbase),
         :ok <- appropriate_coinbase_output?(transactions, block_index) do
      :ok
    else
      err -> err
    end
  end

  @spec valid_transaction?(Transaction) :: boolean
  def valid_transaction?(%{inputs: inputs}) do
    inputs
    |> Enum.map(fn input ->
      case {Base.decode16(input.addr), Base.decode16(input.signature)} do
        {{:ok, pub}, {:ok, sig}} -> KeyPair.verify_signature(pub, sig, input.txoid)
        _ -> false
      end
    end)
    |> Enum.all?(&(&1 == true))
  end

<<<<<<< HEAD
  @spec valid_transactions?(Block) :: :ok | {:error, :invalid_inputs}
  def valid_transactions?(%{transactions: transactions}) do
    if Enum.all?(transactions, &valid_transaction?(&1)), do: :ok, else: {:error, :invalid_inputs}
=======
  @spec valid_transactions?(Block) :: :ok | {:error, String.t()}
  def valid_transactions?(%{transactions: transactions}) do
    if Enum.all?(transactions, &valid_transaction?(&1)),
      do: :ok,
      else: {:error, "Transaction contains invalid input(s)"}
>>>>>>> d7859f09
  end

  @spec is_coinbase?(Transaction) :: :ok | {:error, {:not_coinbase, String.t()}}
  defp is_coinbase?(tx) do
<<<<<<< HEAD
    if tx.txtype == "COINBASE", do: :ok, else: {:error, {:not_coinbase, tx.txtype}}
=======
    if tx.txtype == "COINBASE",
      do: :ok,
      else: {:error, "Transaction 1 of block is not of txtype COINBASE"}
>>>>>>> d7859f09
  end

  @spec appropriate_coinbase_output?(list, number) :: :ok | {:error, :invalid_coinbase}
  defp appropriate_coinbase_output?([coinbase | transactions], block_index) do
    total_fees = Block.total_block_fees(transactions)
    reward = Block.calculate_block_reward(block_index)
    amount = List.first(coinbase.outputs).amount

    if D.equal?(D.add(total_fees, reward), amount) do
      :ok
    else
      {:error, {:invalid_coinbase, total_fees, reward, amount}}
    end
  end

<<<<<<< HEAD
  @spec valid_difficulty?(Block, number) :: :ok | {:error, {:invalid_difficulty, number, number}}
  def valid_difficulty?(%{difficulty: difficulty}, diff) do
    if difficulty == diff, do: :ok, else: {:error, {:invalid_difficulty, difficulty, diff}}
=======
  @spec valid_difficulty?(Block, number) :: :ok | {:error, String.t()}
  def valid_difficulty?(%{difficulty: difficulty}, diff) do
    if difficulty == diff,
      do: :ok,
      else: {:error, "Invalid difficulty. Got #{difficulty}, want #{diff}"}
>>>>>>> d7859f09
  end
end<|MERGE_RESOLUTION|>--- conflicted
+++ resolved
@@ -13,25 +13,11 @@
     the previous_hash is equal to the hash of the previous block, and the hash of the block,
     when recalculated, is the same as what the listed block hash is
   """
-<<<<<<< HEAD
   @spec is_block_valid?(Block, list, number) :: :ok | {:error, any}
-=======
-  @spec is_block_valid?(Block, list, number) :: :ok | {:error, String.t()}
->>>>>>> d7859f09
   def is_block_valid?(block, chain, difficulty) do
     last_block = List.first(chain)
 
     with :ok <- valid_index(block.index, last_block.index),
-<<<<<<< HEAD
-         :ok <- valid_prev_hash(block.previous_hash, last_block.hash),
-         :ok <- valid_hash(block),
-         :ok <- valid_coinbase?(block),
-         :ok <- valid_transactions?(block),
-         :ok <- valid_difficulty?(block, difficulty) do
-      :ok
-    else
-      err -> err
-=======
        :ok <- valid_prev_hash?(block.previous_hash, last_block.hash),
        :ok <- valid_hash?(block),
        :ok <- valid_coinbase?(block),
@@ -39,7 +25,6 @@
   	   :ok <- valid_difficulty?(block, difficulty)
     do :ok
     else err -> err
->>>>>>> d7859f09
     end
   end
 
@@ -47,18 +32,17 @@
   defp valid_index(index, prev_index) when index > prev_index, do: :ok
 
   defp valid_index(index, prev_index) when index <= prev_index,
-<<<<<<< HEAD
     do: {:error, {:invalid_index, prev_index, index}}
 
-  @spec valid_prev_hash(String.t(), String.t()) ::
+  @spec valid_prev_hash?(String.t(), String.t()) ::
           :ok | {:error, {:wrong_hash, {:doesnt_match_last, String.t(), String.t()}}}
-  defp valid_prev_hash(prev_hash, last_block_hash) when prev_hash == last_block_hash, do: :ok
+  defp valid_prev_hash?(prev_hash, last_block_hash) when prev_hash == last_block_hash, do: :ok
 
-  defp valid_prev_hash(prev_hash, last_block_hash) when prev_hash != last_block_hash,
+  defp valid_prev_hash?(prev_hash, last_block_hash) when prev_hash != last_block_hash,
     do: {:error, {:wrong_hash, {:doesnt_match_last, prev_hash, last_block_hash}}}
 
-  @spec valid_hash(Block) :: :ok | {:error, {:wrong_hash, {:too_high, String.t(), number}}}
-  defp valid_hash(%{
+  @spec valid_hash?(Block) :: :ok | {:error, {:wrong_hash, {:too_high, String.t(), number}}}
+  defp valid_hash?(%{
          index: index,
          previous_hash: previous_hash,
          timestamp: timestamp,
@@ -77,25 +61,11 @@
     else
       err -> err
     end
-=======
-    do: {:error, "Block has invalid index"}
-
-  defp valid_prev_hash?(prev_hash, last_block_hash) when prev_hash == last_block_hash, do: :ok
-  defp valid_prev_hash?(prev_hash, last_block_hash) when prev_hash != last_block_hash, do: {:error, "Blocks prev_hash is not equal to the last block's hash"}
-
-  defp valid_hash?(%{index: index, previous_hash: previous_hash, timestamp: timestamp, nonce: nonce, hash: hash, merkle_root: merkle_root, difficulty: difficulty}) do
-    with :ok <- compare_hash({index, previous_hash, timestamp, nonce, merkle_root}, hash),
-       :ok <- check_hash_beat_target(hash, difficulty)
-    do :ok
-	  else err -> err
-	  end
->>>>>>> d7859f09
   end
 
   @spec compare_hash({number, String.t(), String.t(), number, String.t()}, String.t()) ::
           :ok | {:error, {:wrong_hash, {:doesnt_match_provided, String.t(), String.t()}}}
   defp compare_hash({index, previous_hash, timestamp, nonce, merkle_root}, hash) do
-<<<<<<< HEAD
     computed =
       [Integer.to_string(index), previous_hash, timestamp, Integer.to_string(nonce), merkle_root]
       |> Utilities.sha3_base16()
@@ -105,32 +75,13 @@
     else
       {:error, {:wrong_hash, {:doesnt_match_provided, computed, hash}}}
     end
-=======
-    if Utilities.sha3_base16([
-         Integer.to_string(index),
-         previous_hash,
-         timestamp,
-         Integer.to_string(nonce),
-         merkle_root
-       ]) == hash,
-       do: :ok,
-       else: {:error, "Computed hash doesnt match privided hash"}
-  end
-
-  defp check_hash_beat_target(hash, difficulty) do
-    if Block.hash_beat_target?(%{hash: hash, difficulty: difficulty}), do: :ok, else: {:error, "Hash did not beat target"}
->>>>>>> d7859f09
   end
 
   @spec valid_coinbase?(Block) :: :ok | {:error, :no_coinbase}
   def valid_coinbase?(%{transactions: transactions, index: block_index}) do
     coinbase = List.first(transactions)
 
-<<<<<<< HEAD
     with :ok <- (&if(&1 != nil, do: :ok, else: {:error, :no_coinbase})).(coinbase),
-=======
-    with :ok <- (&if(&1 != nil, do: :ok, else: {:error, "Block has no coinbase"})).(coinbase),
->>>>>>> d7859f09
          :ok <- is_coinbase?(coinbase),
          :ok <- appropriate_coinbase_output?(transactions, block_index) do
       :ok
@@ -151,28 +102,14 @@
     |> Enum.all?(&(&1 == true))
   end
 
-<<<<<<< HEAD
   @spec valid_transactions?(Block) :: :ok | {:error, :invalid_inputs}
   def valid_transactions?(%{transactions: transactions}) do
     if Enum.all?(transactions, &valid_transaction?(&1)), do: :ok, else: {:error, :invalid_inputs}
-=======
-  @spec valid_transactions?(Block) :: :ok | {:error, String.t()}
-  def valid_transactions?(%{transactions: transactions}) do
-    if Enum.all?(transactions, &valid_transaction?(&1)),
-      do: :ok,
-      else: {:error, "Transaction contains invalid input(s)"}
->>>>>>> d7859f09
   end
 
   @spec is_coinbase?(Transaction) :: :ok | {:error, {:not_coinbase, String.t()}}
   defp is_coinbase?(tx) do
-<<<<<<< HEAD
     if tx.txtype == "COINBASE", do: :ok, else: {:error, {:not_coinbase, tx.txtype}}
-=======
-    if tx.txtype == "COINBASE",
-      do: :ok,
-      else: {:error, "Transaction 1 of block is not of txtype COINBASE"}
->>>>>>> d7859f09
   end
 
   @spec appropriate_coinbase_output?(list, number) :: :ok | {:error, :invalid_coinbase}
@@ -188,16 +125,8 @@
     end
   end
 
-<<<<<<< HEAD
   @spec valid_difficulty?(Block, number) :: :ok | {:error, {:invalid_difficulty, number, number}}
   def valid_difficulty?(%{difficulty: difficulty}, diff) do
     if difficulty == diff, do: :ok, else: {:error, {:invalid_difficulty, difficulty, diff}}
-=======
-  @spec valid_difficulty?(Block, number) :: :ok | {:error, String.t()}
-  def valid_difficulty?(%{difficulty: difficulty}, diff) do
-    if difficulty == diff,
-      do: :ok,
-      else: {:error, "Invalid difficulty. Got #{difficulty}, want #{diff}"}
->>>>>>> d7859f09
   end
 end