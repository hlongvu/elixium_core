--- conflicted
+++ resolved
@@ -35,7 +35,6 @@
   end
 
   def handle_info({:tcp, socket, <<1>>}, state) do
-<<<<<<< HEAD
     case :inet.peername(socket) do
        {:error, :einval} -> Logger.error("ERROR IN PING SHUFFLE")
        {:ok, {add, _port}} ->
@@ -44,16 +43,6 @@
            |> :inet_parse.ntoa()
            Oracle.inquire(:"Elixir.Elixium.Store.PeerOracle", {:reorder_peers, [ip]})
     end
-=======
-    #Shuffle List
-    {:ok, {add, _port}} = :inet.peername(socket)
-    ip =
-      add
-      |> :inet_parse.ntoa()
-
-    Oracle.inquire(:"Elixir.Elixium.Store.PeerOracle", {:reorder_peers, [ip]})
-    {:noreply, state}
->>>>>>> 41d197d7
   end
 
   def handle_info({:tcp, _, _}, state), do: {:noreply, state}
