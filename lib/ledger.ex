--- conflicted
+++ resolved
@@ -49,10 +49,6 @@
   end
 
   def empty? do
-<<<<<<< HEAD
-    Store.is_empty?(@store_dir)
-=======
     empty?(@store_dir)
->>>>>>> 26ee6818
   end
 end