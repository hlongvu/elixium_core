defmodule UltraDark.Ledger do
<<<<<<< HEAD
  alias UltraDark.{Blockchain.Block, Store}
  require Exleveldb
=======
  alias UltraDark.Blockchain.Block
  use UltraDark.Store
>>>>>>> 2c11f998

  @store_dir ".chaindata"

  def initialize do
    initialize(@store_dir)
  end

  @doc """
    Add a block to leveldb, indexing it by its hash (this is the most likely piece of data to be unique)
  """
  def append_block(block) do
    transact @store_dir do
      &Exleveldb.put(&1, String.to_atom(block.hash), :erlang.term_to_binary(block))
    end
  end

  @doc """
    Given a block hash, return its contents
  """
  @spec retrieve_block(String.t()) :: Block
  def retrieve_block(hash) do
    transact @store_dir do
      fn ref ->
        {:ok, block} = Exleveldb.get(ref, String.to_atom(hash))
        :erlang.binary_to_term(block)
      end
    end
  end

  @doc """
    Return the whole chain from leveldb
  """
  def retrieve_chain do
    transact @store_dir do
      fn ref ->
        ref
        |> Exleveldb.map(fn {_, block} -> :erlang.binary_to_term(block) end)
        |> Enum.sort_by(& &1.index, &>=/2)
      end
    end
  end

  def is_empty? do
    is_empty?(@store_dir)
  end
end<|MERGE_RESOLUTION|>--- conflicted
+++ resolved
@@ -1,11 +1,6 @@
 defmodule UltraDark.Ledger do
-<<<<<<< HEAD
-  alias UltraDark.{Blockchain.Block, Store}
-  require Exleveldb
-=======
   alias UltraDark.Blockchain.Block
   use UltraDark.Store
->>>>>>> 2c11f998
 
   @store_dir ".chaindata"
 
